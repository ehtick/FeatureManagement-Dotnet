<Project Sdk="Microsoft.NET.Sdk">

  <PropertyGroup>
    <TargetFrameworks>net48;net6.0;net8.0;net9.0</TargetFrameworks>
    <IsPackable>false</IsPackable>
    <LangVersion>8.0</LangVersion>
    <SignAssembly>True</SignAssembly>
    <AssemblyOriginatorKeyFile>..\..\build\Microsoft.FeatureManagement.snk</AssemblyOriginatorKeyFile>
  </PropertyGroup>

  <ItemGroup>
    <PackageReference Include="Microsoft.NET.Test.Sdk" Version="17.11.1" />
    <PackageReference Include="System.Linq.Async" Version="6.0.1" />
    <PackageReference Include="xunit" Version="2.9.2" />
    <PackageReference Include="xunit.runner.visualstudio" Version="2.8.2" />
  </ItemGroup>

  <ItemGroup Condition="'$(TargetFramework)' == 'net48'">
    <PackageReference Include="Microsoft.Extensions.Configuration.EnvironmentVariables" Version="3.1.32" />
    <PackageReference Include="Microsoft.Extensions.Configuration.Json" Version="8.0.1" />
    <PackageReference Include="System.Text.Json" Version="8.0.5" />
    <PackageReference Include="Microsoft.Extensions.DependencyInjection" Version="8.0.1" />
  </ItemGroup>

  <ItemGroup Condition="'$(TargetFramework)' == 'net6.0'">
<<<<<<< HEAD
    <PackageReference Include="Microsoft.AspNetCore.TestHost" Version="6.0.26" />
    <PackageReference Include="Microsoft.Extensions.Configuration.Json" Version="6.0.0" />
    <PackageReference Include="Microsoft.Extensions.DependencyInjection" Version="8.0.0" />
  </ItemGroup>
    
  <ItemGroup Condition="'$(TargetFramework)' == 'net8.0'">
    <PackageReference Include="Microsoft.Extensions.Configuration.EnvironmentVariables" Version="8.0.0" />
    <PackageReference Include="Microsoft.Extensions.Configuration.Json" Version="8.0.0" />
    <PackageReference Include="System.Text.Json" Version="8.0.4" />
=======
    <PackageReference Include="Microsoft.Extensions.Configuration.EnvironmentVariables" Version="6.0.1" />
    <PackageReference Include="Microsoft.Extensions.Configuration.Json" Version="8.0.1" />
    <PackageReference Include="System.Text.Json" Version="8.0.5" />
    <PackageReference Include="Microsoft.Extensions.DependencyInjection" Version="8.0.0" />
  </ItemGroup>

  <ItemGroup Condition="'$(TargetFramework)' == 'net7.0'">
    <PackageReference Include="Microsoft.Extensions.Configuration.EnvironmentVariables" Version="7.0.0" />
    <PackageReference Include="Microsoft.Extensions.Configuration.Json" Version="7.0.0" />
    <PackageReference Include="System.Text.Json" Version="8.0.5" />
>>>>>>> e1e98b53
    <PackageReference Include="Microsoft.Extensions.DependencyInjection" Version="8.0.0" />
  </ItemGroup>

  <ItemGroup Condition="'$(TargetFramework)' == 'net9.0'">
    <PackageReference Include="Microsoft.Extensions.Configuration.EnvironmentVariables" Version="8.0.0" />
    <PackageReference Include="Microsoft.Extensions.Configuration.Json" Version="8.0.0" />
    <PackageReference Include="System.Text.Json" Version="8.0.5" />
    <PackageReference Include="Microsoft.Extensions.DependencyInjection" Version="8.0.0" />
  </ItemGroup>

  <ItemGroup>
    <ProjectReference Include="..\..\src\Microsoft.FeatureManagement\Microsoft.FeatureManagement.csproj" />
  </ItemGroup>

  <ItemGroup>
    <None Update="appsettings.json">
      <CopyToOutputDirectory>Always</CopyToOutputDirectory>
    </None>
    <None Update="DotnetFeatureManagementSchema.json">
      <CopyToOutputDirectory>Always</CopyToOutputDirectory>
    </None>
  </ItemGroup>

</Project><|MERGE_RESOLUTION|>--- conflicted
+++ resolved
@@ -9,42 +9,29 @@
   </PropertyGroup>
 
   <ItemGroup>
-    <PackageReference Include="Microsoft.NET.Test.Sdk" Version="17.11.1" />
+    <PackageReference Include="Microsoft.NET.Test.Sdk" Version="17.11.0" />
     <PackageReference Include="System.Linq.Async" Version="6.0.1" />
-    <PackageReference Include="xunit" Version="2.9.2" />
+    <PackageReference Include="xunit" Version="2.9.0" />
     <PackageReference Include="xunit.runner.visualstudio" Version="2.8.2" />
   </ItemGroup>
 
   <ItemGroup Condition="'$(TargetFramework)' == 'net48'">
     <PackageReference Include="Microsoft.Extensions.Configuration.EnvironmentVariables" Version="3.1.32" />
-    <PackageReference Include="Microsoft.Extensions.Configuration.Json" Version="8.0.1" />
-    <PackageReference Include="System.Text.Json" Version="8.0.5" />
-    <PackageReference Include="Microsoft.Extensions.DependencyInjection" Version="8.0.1" />
+    <PackageReference Include="Microsoft.Extensions.Configuration.Json" Version="3.1.32" />
+    <PackageReference Include="Microsoft.Extensions.DependencyInjection" Version="8.0.0" />
   </ItemGroup>
 
   <ItemGroup Condition="'$(TargetFramework)' == 'net6.0'">
-<<<<<<< HEAD
     <PackageReference Include="Microsoft.AspNetCore.TestHost" Version="6.0.26" />
     <PackageReference Include="Microsoft.Extensions.Configuration.Json" Version="6.0.0" />
+    <PackageReference Include="System.Text.Json" Version="8.0.5" />
     <PackageReference Include="Microsoft.Extensions.DependencyInjection" Version="8.0.0" />
   </ItemGroup>
     
   <ItemGroup Condition="'$(TargetFramework)' == 'net8.0'">
     <PackageReference Include="Microsoft.Extensions.Configuration.EnvironmentVariables" Version="8.0.0" />
     <PackageReference Include="Microsoft.Extensions.Configuration.Json" Version="8.0.0" />
-    <PackageReference Include="System.Text.Json" Version="8.0.4" />
-=======
-    <PackageReference Include="Microsoft.Extensions.Configuration.EnvironmentVariables" Version="6.0.1" />
-    <PackageReference Include="Microsoft.Extensions.Configuration.Json" Version="8.0.1" />
     <PackageReference Include="System.Text.Json" Version="8.0.5" />
-    <PackageReference Include="Microsoft.Extensions.DependencyInjection" Version="8.0.0" />
-  </ItemGroup>
-
-  <ItemGroup Condition="'$(TargetFramework)' == 'net7.0'">
-    <PackageReference Include="Microsoft.Extensions.Configuration.EnvironmentVariables" Version="7.0.0" />
-    <PackageReference Include="Microsoft.Extensions.Configuration.Json" Version="7.0.0" />
-    <PackageReference Include="System.Text.Json" Version="8.0.5" />
->>>>>>> e1e98b53
     <PackageReference Include="Microsoft.Extensions.DependencyInjection" Version="8.0.0" />
   </ItemGroup>
 
