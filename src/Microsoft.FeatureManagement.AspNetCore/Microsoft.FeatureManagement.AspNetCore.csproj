﻿<Project Sdk="Microsoft.NET.Sdk">
  <Import Project="..\..\build\NugetProperties.props" />

  <!-- Official Version -->
  <PropertyGroup>
<<<<<<< HEAD
    <MajorVersion>4</MajorVersion>
    <MinorVersion>0</MinorVersion>
    <PatchVersion>0</PatchVersion>
    <PreviewVersion>-preview3</PreviewVersion>
=======
    <MajorVersion>3</MajorVersion>
    <MinorVersion>3</MinorVersion>
    <PatchVersion>1</PatchVersion>
>>>>>>> f88aec9b
  </PropertyGroup>

  <Import Project="..\..\build\Versioning.props" />

  <PropertyGroup>
    <TargetFrameworks>net6.0;net7.0;net8.0</TargetFrameworks>
    <SignAssembly>true</SignAssembly>
    <DelaySign>false</DelaySign>
    <AssemblyOriginatorKeyFile>..\..\build\Microsoft.FeatureManagement.snk</AssemblyOriginatorKeyFile>
  </PropertyGroup>

  <PropertyGroup>
    <Description>Microsoft.FeatureManagement.AspNetCore provides a way to develop and expose application functionality based on features. Many applications have special requirements when a new feature is developed such as when the feature should be enabled and under what conditions. This library provides a way to define these relationships, and also integrates into common ASP.NET Core code patterns to make exposing these features possible.</Description>
    <Authors>Microsoft</Authors>
    <Company>Microsoft</Company>
    <PackageProjectUrl>https://github.com/microsoft/FeatureManagement-Dotnet</PackageProjectUrl>
    <RepositoryUrl>https://github.com/microsoft/FeatureManagement-Dotnet.git</RepositoryUrl>
    <RepositoryType>git</RepositoryType>
    <PackageLicenseExpression>MIT</PackageLicenseExpression>
    <PackageReleaseNotes>Release notes can be found at https://aka.ms/MicrosoftFeatureManagementReleaseNotes</PackageReleaseNotes>
    <PackageTags>Microsoft FeatureManagement FeatureFlags AzureAppConfiguration aspnetcore</PackageTags>
    <PackageIconUrl>https://aka.ms/AzureAppConfigurationPackageIcon</PackageIconUrl>
    <Copyright>© Microsoft Corporation. All rights reserved.</Copyright>
  </PropertyGroup>
  
  <ItemGroup>
    <ProjectReference Include="..\Microsoft.FeatureManagement\Microsoft.FeatureManagement.csproj" />
    <FrameworkReference Include="Microsoft.AspNetCore.App" />
  </ItemGroup>

  <PropertyGroup>
    <DocumentationFile>bin\$(Configuration)\$(TargetFramework)\$(RuntimeIdentifier)\XMLComments\$(MSBuildProjectName).xml</DocumentationFile>
  </PropertyGroup>

  <Target Name="PrepublishScript" BeforeTargets="PrepareForPublish">
    <Copy SourceFiles="$(DocumentationFile)" DestinationFolder="$(OutDir)\XMLComments" SkipUnchangedFiles="false" />
  </Target>

</Project><|MERGE_RESOLUTION|>--- conflicted
+++ resolved
@@ -3,16 +3,10 @@
 
   <!-- Official Version -->
   <PropertyGroup>
-<<<<<<< HEAD
     <MajorVersion>4</MajorVersion>
     <MinorVersion>0</MinorVersion>
     <PatchVersion>0</PatchVersion>
     <PreviewVersion>-preview3</PreviewVersion>
-=======
-    <MajorVersion>3</MajorVersion>
-    <MinorVersion>3</MinorVersion>
-    <PatchVersion>1</PatchVersion>
->>>>>>> f88aec9b
   </PropertyGroup>
 
   <Import Project="..\..\build\Versioning.props" />
