// Copyright (c) Microsoft Corporation.
// Licensed under the MIT license.
//
using Microsoft.Extensions.Caching.Memory;
using Microsoft.Extensions.Configuration;
using Microsoft.Extensions.Logging;
using Microsoft.FeatureManagement.FeatureFilters;
using Microsoft.FeatureManagement.Targeting;
using Microsoft.FeatureManagement.Telemetry;
using System;
using System.Collections.Concurrent;
using System.Collections.Generic;
using System.Diagnostics;
using System.Linq;
using System.Runtime.CompilerServices;
using System.Threading;
using System.Threading.Tasks;

namespace Microsoft.FeatureManagement
{
    /// <summary>
    /// Used to evaluate the enabled state of a feature and/or get the assigned variant of a feature, if any.
    /// </summary>
    public sealed class FeatureManager : IFeatureManager, IVariantFeatureManager
    {
        private readonly TimeSpan ParametersCacheSlidingExpiration = TimeSpan.FromMinutes(5);
        private readonly TimeSpan ParametersCacheAbsoluteExpirationRelativeToNow = TimeSpan.FromDays(1);

        private readonly IFeatureDefinitionProvider _featureDefinitionProvider;
        private readonly FeatureManagementOptions _options;
        private readonly ConcurrentDictionary<string, IFeatureFilterMetadata> _filterMetadataCache;
        private readonly ConcurrentDictionary<string, ContextualFeatureFilterEvaluator> _contextualFeatureFilterCache;
        private readonly IEnumerable<IFeatureFilterMetadata> _featureFilters;
        private readonly IEnumerable<ISessionManager> _sessionManagers;
        private readonly IEnumerable<ITelemetryPublisher> _telemetryPublishers;
        private readonly TargetingEvaluationOptions _assignerOptions;

        private class ConfigurationCacheItem
        {
            public IConfiguration Parameters { get; set; }

            public object Settings { get; set; }
        }

        /// <summary>
        /// Creates a feature manager.
        /// </summary>
        /// <param name="featureDefinitionProvider">The provider of feature flag definitions.</param>
        /// <param name="options">Options controlling the behavior of the feature manager.</param>
        /// <exception cref="ArgumentNullException">Thrown if <paramref name="featureDefinitionProvider"/> is null.</exception>
        /// <exception cref="ArgumentNullException">Thrown if <paramref name="options"/> is null.</exception>
        public FeatureManager(
            IFeatureDefinitionProvider featureDefinitionProvider,
            FeatureManagementOptions options)
        {
            _featureDefinitionProvider = featureDefinitionProvider ?? throw new ArgumentNullException(nameof(featureDefinitionProvider));
            _options = options ?? throw new ArgumentNullException(nameof(options));
            _filterMetadataCache = new ConcurrentDictionary<string, IFeatureFilterMetadata>();
            _contextualFeatureFilterCache = new ConcurrentDictionary<string, ContextualFeatureFilterEvaluator>();
            _featureFilters = Enumerable.Empty<IFeatureFilterMetadata>();
            _sessionManagers = Enumerable.Empty<ISessionManager>();
            _telemetryPublishers = Enumerable.Empty<ITelemetryPublisher>();
            _assignerOptions = new TargetingEvaluationOptions();
        }

        /// <summary>
        /// The collection of feature filter metadata.
        /// </summary>
        /// <exception cref="ArgumentNullException">Thrown if it is set to null.</exception>
        public IEnumerable<IFeatureFilterMetadata> FeatureFilters
        {
            get => _featureFilters;

            init
            {
                _featureFilters = value ?? throw new ArgumentNullException(nameof(value));
            }
        }

        /// <summary>
        /// The collection of session managers.
        /// </summary>
        /// <exception cref="ArgumentNullException">Thrown if it is set to null.</exception>
        public IEnumerable<ISessionManager> SessionManagers
        {
            get => _sessionManagers;

            init
            {
                _sessionManagers = value ?? throw new ArgumentNullException(nameof(value));
            }
        }

        /// <summary>
        /// The application memory cache to store feature filter settings.
        /// </summary>
        public IMemoryCache Cache { get; init; }

        /// <summary>
        /// The logger for the feature manager.
        /// </summary>
        public ILogger Logger { get; init; }

        /// <summary>
        /// The collection of telemetry publishers.
        /// </summary>
        /// <exception cref="ArgumentNullException">Thrown if it is set to null.</exception>
        public IEnumerable<ITelemetryPublisher> TelemetryPublishers
        {
            get => _telemetryPublishers;

            init
            {
                _telemetryPublishers = value ?? throw new ArgumentNullException(nameof(value));
            }
        }

        /// <summary>
        /// The configuration reference for feature variants.
        /// </summary>
        public IConfiguration Configuration { get; init; }

        /// <summary>
        /// The targeting context accessor for feature variant allocation.
        /// </summary>
        public ITargetingContextAccessor TargetingContextAccessor { get; init; }

        /// <summary>
        /// Options controlling the targeting behavior for feature variant allocation.
        /// </summary>
        /// <exception cref="ArgumentNullException">Thrown if it is set to null.</exception>
        public TargetingEvaluationOptions AssignerOptions
        {
            get => _assignerOptions;

            init
            {
                _assignerOptions = value ?? throw new ArgumentNullException(nameof(value));
            }
        }

        /// <summary>
        /// Checks whether a given feature is enabled.
        /// </summary>
        /// <param name="feature">The name of the feature to check.</param>
        /// <returns>True if the feature is enabled, otherwise false.</returns>
        public async Task<bool> IsEnabledAsync(string feature)
        {
            EvaluationEvent evaluationEvent = await EvaluateFeature<object>(feature, context: null, useContext: false, CancellationToken.None);

            return evaluationEvent.Enabled;
        }

        /// <summary>
        /// Checks whether a given feature is enabled.
        /// </summary>
        /// <param name="feature">The name of the feature to check.</param>
        /// <param name="appContext">A context providing information that can be used to evaluate whether a feature should be on or off.</param>
        /// <returns>True if the feature is enabled, otherwise false.</returns>
        public async Task<bool> IsEnabledAsync<TContext>(string feature, TContext appContext)
        {
            EvaluationEvent evaluationEvent = await EvaluateFeature(feature, context: appContext, useContext: true, CancellationToken.None);

            return evaluationEvent.Enabled;
        }

        /// <summary>
        /// Checks whether a given feature is enabled.
        /// </summary>
        /// <param name="feature">The name of the feature to check.</param>
        /// <param name="cancellationToken">The cancellation token to cancel the operation.</param>
        /// <returns>True if the feature is enabled, otherwise false.</returns>
        public async ValueTask<bool> IsEnabledAsync(string feature, CancellationToken cancellationToken)
        {
            EvaluationEvent evaluationEvent = await EvaluateFeature<object>(feature, context: null, useContext: false, cancellationToken);

            return evaluationEvent.Enabled;
        }

        /// <summary>
        /// Checks whether a given feature is enabled.
        /// </summary>
        /// <param name="feature">The name of the feature to check.</param>
        /// <param name="appContext">A context providing information that can be used to evaluate whether a feature should be on or off.</param>
        /// <param name="cancellationToken">The cancellation token to cancel the operation.</param>
        /// <returns>True if the feature is enabled, otherwise false.</returns>
        public async ValueTask<bool> IsEnabledAsync<TContext>(string feature, TContext appContext, CancellationToken cancellationToken)
        {
            EvaluationEvent evaluationEvent = await EvaluateFeature(feature, context: appContext, useContext: true, cancellationToken);

            return evaluationEvent.Enabled;
        }

        /// <summary>
        /// Retrieves a list of feature names registered in the feature manager.
        /// </summary>
        /// <returns>An enumerator which provides asynchronous iteration over the feature names registered in the feature manager.</returns>
        public IAsyncEnumerable<string> GetFeatureNamesAsync()
        {
            return GetFeatureNamesAsync(CancellationToken.None);
        }

        /// <summary>
        /// Retrieves a list of feature names registered in the feature manager.
        /// </summary>
        /// <returns>An enumerator which provides asynchronous iteration over the feature names registered in the feature manager.</returns>
        public async IAsyncEnumerable<string> GetFeatureNamesAsync([EnumeratorCancellation] CancellationToken cancellationToken)
        {
            await foreach (FeatureDefinition featureDefinition in _featureDefinitionProvider.GetAllFeatureDefinitionsAsync().ConfigureAwait(false))
            {
                cancellationToken.ThrowIfCancellationRequested();

                yield return featureDefinition.Name;
            }
        }

        /// <summary>
        /// Gets the assigned variant for a specific feature.
        /// </summary>
        /// <param name="feature">The name of the feature to evaluate.</param>
        /// <param name="cancellationToken">The cancellation token to cancel the operation.</param>
        /// <returns>A variant assigned to the user based on the feature's configured allocation.</returns>
        public async ValueTask<Variant> GetVariantAsync(string feature, CancellationToken cancellationToken)
        {
            if (string.IsNullOrEmpty(feature))
            {
                throw new ArgumentNullException(nameof(feature));
            }

            EvaluationEvent evaluationEvent = await EvaluateFeature<TargetingContext>(feature, context: null, useContext: false, cancellationToken);

            return evaluationEvent.Variant;
        }

        /// <summary>
        /// Gets the assigned variant for a specific feature.
        /// </summary>
        /// <param name="feature">The name of the feature to evaluate.</param>
        /// <param name="context">An instance of <see cref="TargetingContext"/> used to evaluate which variant the user will be assigned.</param>
        /// <param name="cancellationToken">The cancellation token to cancel the operation.</param>
        /// <returns>A variant assigned to the user based on the feature's configured allocation.</returns>
        public async ValueTask<Variant> GetVariantAsync(string feature, TargetingContext context, CancellationToken cancellationToken)
        {
            if (string.IsNullOrEmpty(feature))
            {
                throw new ArgumentNullException(nameof(feature));
            }

            if (context == null)
            {
                throw new ArgumentNullException(nameof(context));
            }

            EvaluationEvent evaluationEvent = await EvaluateFeature(feature, context, useContext: true, cancellationToken);

            return evaluationEvent.Variant;
        }

        private async Task<EvaluationEvent> EvaluateFeature<TContext>(string feature, TContext context, bool useContext, CancellationToken cancellationToken)
        {
            var evaluationEvent = new EvaluationEvent
            {
                FeatureDefinition = await GetFeatureDefinition(feature).ConfigureAwait(false)
            };

            if (evaluationEvent.FeatureDefinition != null)
            {
                //
                // Determine IsEnabled
                evaluationEvent.Enabled = await IsEnabledAsync(evaluationEvent.FeatureDefinition, context, useContext, cancellationToken).ConfigureAwait(false);

                //
                // Determine Variant
                VariantDefinition variantDefinition = null;

                if (evaluationEvent.FeatureDefinition.Variants != null &&
                    evaluationEvent.FeatureDefinition.Variants.Any())
                {
                    if (evaluationEvent.FeatureDefinition.Allocation == null)
                    {
                        evaluationEvent.VariantAssignmentReason = evaluationEvent.Enabled ?
                            VariantAssignmentReason.DefaultWhenEnabled :
                            VariantAssignmentReason.DefaultWhenDisabled;
                    }
                    else if (!evaluationEvent.Enabled)
                    {
                        if (evaluationEvent.FeatureDefinition.Allocation.DefaultWhenDisabled != null)
                        {
                            variantDefinition = evaluationEvent.FeatureDefinition
                                .Variants
                                .FirstOrDefault(variant =>
                                    variant.Name == evaluationEvent.FeatureDefinition.Allocation.DefaultWhenDisabled);
                        }

                        evaluationEvent.VariantAssignmentReason = VariantAssignmentReason.DefaultWhenDisabled;
                    }
                    else
                    {
                        TargetingContext targetingContext;

                        if (useContext)
                        {
                            targetingContext = context as TargetingContext;
                        }
                        else
                        {
                            targetingContext = await ResolveTargetingContextAsync(cancellationToken).ConfigureAwait(false);
                        }

                        if (targetingContext != null && evaluationEvent.FeatureDefinition.Allocation != null)
                        {
                            variantDefinition = await AssignVariantAsync(evaluationEvent, targetingContext, cancellationToken).ConfigureAwait(false);
                        }

                        if (evaluationEvent.VariantAssignmentReason == VariantAssignmentReason.None)
                        {
                            if (evaluationEvent.FeatureDefinition.Allocation.DefaultWhenEnabled != null)
                            {
                                variantDefinition = evaluationEvent.FeatureDefinition
                                    .Variants
                                    .FirstOrDefault(variant =>
                                        variant.Name == evaluationEvent.FeatureDefinition.Allocation.DefaultWhenEnabled);
                            }

                            evaluationEvent.VariantAssignmentReason = VariantAssignmentReason.DefaultWhenEnabled;
                        }
                    }        

                    evaluationEvent.Variant = variantDefinition != null ? GetVariantFromVariantDefinition(variantDefinition) : null;

                    //
                    // Override IsEnabled if variant has an override
                    if (variantDefinition != null && evaluationEvent.FeatureDefinition.Status != FeatureStatus.Disabled)
                    {
                        if (variantDefinition.StatusOverride == StatusOverride.Enabled)
                        {
                            evaluationEvent.Enabled = true;
                        }
                        else if (variantDefinition.StatusOverride == StatusOverride.Disabled)
                        {
                            evaluationEvent.Enabled = false;
                        }
                    }
                }

                foreach (ISessionManager sessionManager in _sessionManagers)
                {
                    await sessionManager.SetAsync(evaluationEvent.FeatureDefinition.Name, evaluationEvent.Enabled).ConfigureAwait(false);
                }

<<<<<<< HEAD
            if (featureDefinition.Telemetry != null &&
                featureDefinition.Telemetry.Enabled)
            {
                PublishTelemetry(new EvaluationEvent
=======
                if (evaluationEvent.FeatureDefinition.TelemetryEnabled)
>>>>>>> bb8565d0
                {
                    PublishTelemetry(evaluationEvent, cancellationToken);
                }
            }

            return evaluationEvent;
        }

        private async Task<bool> IsEnabledAsync<TContext>(FeatureDefinition featureDefinition, TContext appContext, bool useAppContext, CancellationToken cancellationToken)
        {
            Debug.Assert(featureDefinition != null);

            foreach (ISessionManager sessionManager in _sessionManagers)
            {
                bool? readSessionResult = await sessionManager.GetAsync(featureDefinition.Name).ConfigureAwait(false);

                if (readSessionResult.HasValue)
                {
                    return readSessionResult.Value;
                }
            }

            bool enabled;

            //
            // Treat an empty or status disabled feature as disabled
            if (featureDefinition.EnabledFor == null ||
                !featureDefinition.EnabledFor.Any() ||
                featureDefinition.Status == FeatureStatus.Disabled)
            {
                enabled = false;
            }
            else
            {
                //
                // Ensure no conflicts in the feature definition
                if (featureDefinition.RequirementType == RequirementType.All && _options.IgnoreMissingFeatureFilters)
                {
                    throw new FeatureManagementException(
                        FeatureManagementError.Conflict,
                        $"The 'IgnoreMissingFeatureFilters' flag cannot be used in combination with a feature of requirement type 'All'.");
                }

                //
                // If the requirement type is all, we default to true. Requirement type All will end on a false
                enabled = featureDefinition.RequirementType == RequirementType.All;

                //
                // We iterate until we hit our target evaluation
                bool targetEvaluation = !enabled;

                //
                // Keep track of the index of the filter we are evaluating
                int filterIndex = -1;

                //
                // For all enabling filters listed in the feature's state, evaluate them according to requirement type
                foreach (FeatureFilterConfiguration featureFilterConfiguration in featureDefinition.EnabledFor)
                {
                    filterIndex++;

                    //
                    // Handle AlwaysOn and On filters
                    if (string.Equals(featureFilterConfiguration.Name, "AlwaysOn", StringComparison.OrdinalIgnoreCase) ||
                        string.Equals(featureFilterConfiguration.Name, "On", StringComparison.OrdinalIgnoreCase))
                    {
                        if (featureDefinition.RequirementType == RequirementType.Any)
                        {
                            enabled = true;
                            break;
                        }

                        continue;
                    }

                    IFeatureFilterMetadata filter;

                    if (useAppContext)
                    {
                        filter = GetFeatureFilterMetadata(featureFilterConfiguration.Name, typeof(TContext)) ??
                                 GetFeatureFilterMetadata(featureFilterConfiguration.Name);
                    }
                    else
                    {
                        filter = GetFeatureFilterMetadata(featureFilterConfiguration.Name);
                    }

                    if (filter == null)
                    {
                        if (_featureFilters.Any(f => IsMatchingName(f.GetType(), featureFilterConfiguration.Name)))
                        {
                            //
                            // Cannot find the appropriate registered feature filter which matches the filter name and the provided context type.
                            // But there is a registered feature filter which matches the filter name.
                            continue;
                        }

                        string errorMessage = $"The feature filter '{featureFilterConfiguration.Name}' specified for feature '{featureDefinition.Name}' was not found.";

                        if (!_options.IgnoreMissingFeatureFilters)
                        {
                            throw new FeatureManagementException(FeatureManagementError.MissingFeatureFilter, errorMessage);
                        }

                        Logger?.LogWarning(errorMessage);

                        continue;
                    }

                    var context = new FeatureFilterEvaluationContext()
                    {
                        FeatureName = featureDefinition.Name,
                        Parameters = featureFilterConfiguration.Parameters
                    };

                    BindSettings(filter, context, filterIndex);

                    //
                    // IContextualFeatureFilter
                    if (useAppContext)
                    {
                        ContextualFeatureFilterEvaluator contextualFilter = GetContextualFeatureFilter(featureFilterConfiguration.Name, typeof(TContext));

                        if (contextualFilter != null &&
                            await contextualFilter.EvaluateAsync(context, appContext).ConfigureAwait(false) == targetEvaluation)
                        {
                            enabled = targetEvaluation;

                            break;
                        }
                    }

                    //
                    // IFeatureFilter
                    if (filter is IFeatureFilter featureFilter)
                    {
                        if (await featureFilter.EvaluateAsync(context).ConfigureAwait(false) == targetEvaluation)
                        {
                            enabled = targetEvaluation;

                            break;
                        }
                    }
                }
            }

            return enabled;
        }

<<<<<<< HEAD
        private async ValueTask<Variant> GetVariantAsync(string feature, TargetingContext context, bool useContext, CancellationToken cancellationToken)
        {
            FeatureDefinition featureDefinition = await GetFeatureDefinition(feature).ConfigureAwait(false);

            if (featureDefinition == null || featureDefinition.Allocation == null || (!featureDefinition.Variants?.Any() ?? false))
            {
                return null;
            }

            VariantDefinition variantDefinition = null;

            bool isFeatureEnabled = await IsEnabledAsync(featureDefinition, context, useContext, cancellationToken).ConfigureAwait(false);

            if (!isFeatureEnabled)
            {
                variantDefinition = featureDefinition.Variants.FirstOrDefault((variant) => variant.Name == featureDefinition.Allocation.DefaultWhenDisabled);
            }
            else
            {
                if (!useContext)
                {
                    context = await ResolveTargetingContextAsync(cancellationToken).ConfigureAwait(false);
                }

                variantDefinition = await GetAssignedVariantAsync(featureDefinition, context, cancellationToken).ConfigureAwait(false);
            }

            Variant variant = variantDefinition != null ? GetVariantFromVariantDefinition(variantDefinition) : null;

            if (featureDefinition.Telemetry != null &&
                featureDefinition.Telemetry.Enabled)
            {
                PublishTelemetry(new EvaluationEvent
                {
                    FeatureDefinition = featureDefinition,
                    IsEnabled = isFeatureEnabled,
                    Variant = variant
                }, cancellationToken);
            }

            return variant;
        }

=======
>>>>>>> bb8565d0
        private async ValueTask<FeatureDefinition> GetFeatureDefinition(string feature)
        {
            FeatureDefinition featureDefinition = await _featureDefinitionProvider
                .GetFeatureDefinitionAsync(feature)
                .ConfigureAwait(false);

            if (featureDefinition == null)
            {
                string errorMessage = $"The feature definition for the feature '{feature}' was not found.";

                if (!_options.IgnoreMissingFeatures)
                {
                    throw new FeatureManagementException(FeatureManagementError.MissingFeature, errorMessage);
                }

                Logger?.LogDebug(errorMessage);
            }

            return featureDefinition;
        }

        private async ValueTask<TargetingContext> ResolveTargetingContextAsync(CancellationToken cancellationToken)
        {
            if (TargetingContextAccessor == null)
            {
                Logger?.LogWarning($"No instance of {nameof(ITargetingContextAccessor)} is available for variant assignment.");

                return null;
            }

            //
            // Acquire targeting context via accessor
            TargetingContext context = await TargetingContextAccessor.GetContextAsync().ConfigureAwait(false);

            //
            // Ensure targeting can be performed
            if (context == null)
            {
                Logger?.LogWarning($"No instance of {nameof(TargetingContext)} could be found using {nameof(ITargetingContextAccessor)} for variant assignment.");
            }

            return context;
        }

        private ValueTask<VariantDefinition> AssignVariantAsync(EvaluationEvent evaluationEvent, TargetingContext targetingContext, CancellationToken cancellationToken)
        {
            Debug.Assert(evaluationEvent != null);

            Debug.Assert(targetingContext != null);

            Debug.Assert(evaluationEvent.FeatureDefinition.Allocation != null);

            VariantDefinition variant = null;

            if (evaluationEvent.FeatureDefinition.Allocation.User != null)
            {
                foreach (UserAllocation user in evaluationEvent.FeatureDefinition.Allocation.User)
                {
                    if (TargetingEvaluator.IsTargeted(targetingContext.UserId, user.Users, _assignerOptions.IgnoreCase))
                    {
                        if (string.IsNullOrEmpty(user.Variant))
                        {
                            Logger?.LogWarning($"Missing variant name for user allocation in feature {evaluationEvent.FeatureDefinition.Name}");

                            return new ValueTask<VariantDefinition>((VariantDefinition)null);
                        }

                        Debug.Assert(evaluationEvent.FeatureDefinition.Variants != null);

                        evaluationEvent.VariantAssignmentReason = VariantAssignmentReason.User;

                        return new ValueTask<VariantDefinition>(
                            evaluationEvent.FeatureDefinition
                                .Variants
                                .FirstOrDefault(variant => 
                                    variant.Name == user.Variant));
                    }
                }
            }

            if (evaluationEvent.FeatureDefinition.Allocation.Group != null)
            {
                foreach (GroupAllocation group in evaluationEvent.FeatureDefinition.Allocation.Group)
                {
                    if (TargetingEvaluator.IsTargeted(targetingContext.Groups, group.Groups, _assignerOptions.IgnoreCase))
                    {
                        if (string.IsNullOrEmpty(group.Variant))
                        {
                            Logger?.LogWarning($"Missing variant name for group allocation in feature {evaluationEvent.FeatureDefinition.Name}");

                            return new ValueTask<VariantDefinition>((VariantDefinition)null);
                        }

                        Debug.Assert(evaluationEvent.FeatureDefinition.Variants != null);

                        evaluationEvent.VariantAssignmentReason = VariantAssignmentReason.Group;

                        return new ValueTask<VariantDefinition>(
                            evaluationEvent.FeatureDefinition
                                .Variants
                                .FirstOrDefault(variant => 
                                    variant.Name == group.Variant));
                    }
                }
            }

            if (evaluationEvent.FeatureDefinition.Allocation.Percentile != null)
            {
                foreach (PercentileAllocation percentile in evaluationEvent.FeatureDefinition.Allocation.Percentile)
                {
                    if (TargetingEvaluator.IsTargeted(
                        targetingContext,
                        percentile.From,
                        percentile.To,
                        _assignerOptions.IgnoreCase,
                        evaluationEvent.FeatureDefinition.Allocation.Seed ?? $"allocation\n{evaluationEvent.FeatureDefinition.Name}"))
                    {
                        if (string.IsNullOrEmpty(percentile.Variant))
                        {
                            Logger?.LogWarning($"Missing variant name for percentile allocation in feature {evaluationEvent.FeatureDefinition.Name}");

                            return new ValueTask<VariantDefinition>((VariantDefinition)null);
                        }

                        Debug.Assert(evaluationEvent.FeatureDefinition.Variants != null);

                        evaluationEvent.VariantAssignmentReason = VariantAssignmentReason.Percentile;

                        return new ValueTask<VariantDefinition>(
                            evaluationEvent.FeatureDefinition
                                .Variants
                                .FirstOrDefault(variant => 
                                    variant.Name == percentile.Variant));
                    }
                }
            }

            return new ValueTask<VariantDefinition>(variant);
        }

        private void BindSettings(IFeatureFilterMetadata filter, FeatureFilterEvaluationContext context, int filterIndex)
        {
            IFilterParametersBinder binder = filter as IFilterParametersBinder;

            if (binder == null)
            {
                return;
            }

            if (!(_featureDefinitionProvider is IFeatureDefinitionProviderCacheable) || Cache == null)
            {
                context.Settings = binder.BindParameters(context.Parameters);

                return;
            }

            object settings;

            ConfigurationCacheItem cacheItem;

            string cacheKey = $"Microsoft.FeatureManagement{Environment.NewLine}{context.FeatureName}{Environment.NewLine}{filterIndex}";

            //
            // Check if settings already bound from configuration or the parameters have changed
            if (!Cache.TryGetValue(cacheKey, out cacheItem) ||
                cacheItem.Parameters != context.Parameters)
            {
                settings = binder.BindParameters(context.Parameters);

                Cache.Set(
                    cacheKey,
                    new ConfigurationCacheItem
                    {
                        Settings = settings,
                        Parameters = context.Parameters
                    },
                    new MemoryCacheEntryOptions
                    {
                        SlidingExpiration = ParametersCacheSlidingExpiration,
                        AbsoluteExpirationRelativeToNow = ParametersCacheAbsoluteExpirationRelativeToNow,
                        Size = 1
                    });
            }
            else
            {
                settings = cacheItem.Settings;
            }

            context.Settings = settings;
        }

        private IFeatureFilterMetadata GetFeatureFilterMetadata(string filterName, Type appContextType = null)
        {
            IFeatureFilterMetadata filter = _filterMetadataCache.GetOrAdd(
                $"{filterName}{Environment.NewLine}{appContextType?.FullName}",
                (_) => {

                    IEnumerable<IFeatureFilterMetadata> matchingFilters = _featureFilters.Where(f =>
                    {
                        Type filterType = f.GetType();

                        if (!IsMatchingName(filterType, filterName))
                        {
                            return false;
                        }

                        if (appContextType == null)
                        {
                            return (f is IFeatureFilter);
                        }

                        return ContextualFeatureFilterEvaluator.IsContextualFilter(f, appContextType);
                    });

                    if (matchingFilters.Count() > 1)
                    {
                        if (appContextType == null)
                        {
                            throw new FeatureManagementException(FeatureManagementError.AmbiguousFeatureFilter, $"Multiple feature filters match the configured filter named '{filterName}'.");
                        }
                        else
                        {
                            throw new FeatureManagementException(FeatureManagementError.AmbiguousFeatureFilter, $"Multiple contextual feature filters match the configured filter named '{filterName}' and context type '{appContextType}'.");
                        }
                    }

                    return matchingFilters.FirstOrDefault();
                }
            );

            return filter;
        }

        private bool IsMatchingName(Type filterType, string filterName)
        {
            const string filterSuffix = "filter";

            string name = ((FilterAliasAttribute)Attribute.GetCustomAttribute(filterType, typeof(FilterAliasAttribute)))?.Alias;

            if (name == null)
            {
                name = filterType.Name.EndsWith(filterSuffix, StringComparison.OrdinalIgnoreCase) ? filterType.Name.Substring(0, filterType.Name.Length - filterSuffix.Length) : filterType.Name;
            }

            //
            // Feature filters can have namespaces in their alias
            // If a feature is configured to use a filter without a namespace such as 'MyFilter', then it can match 'MyOrg.MyProduct.MyFilter' or simply 'MyFilter'
            // If a feature is configured to use a filter with a namespace such as 'MyOrg.MyProduct.MyFilter' then it can only match 'MyOrg.MyProduct.MyFilter' 
            if (filterName.Contains('.'))
            {
                //
                // The configured filter name is namespaced. It must be an exact match.
                return string.Equals(name, filterName, StringComparison.OrdinalIgnoreCase);
            }
            else
            {
                //
                // We take the simple name of a filter, E.g. 'MyFilter' for 'MyOrg.MyProduct.MyFilter'
                string simpleName = name.Contains('.') ? name.Split('.').Last() : name;

                return string.Equals(simpleName, filterName, StringComparison.OrdinalIgnoreCase);
            }
        }

        private ContextualFeatureFilterEvaluator GetContextualFeatureFilter(string filterName, Type appContextType)
        {
            if (appContextType == null)
            {
                throw new ArgumentNullException(nameof(appContextType));
            }

            ContextualFeatureFilterEvaluator filter = _contextualFeatureFilterCache.GetOrAdd(
                $"{filterName}{Environment.NewLine}{appContextType.FullName}",
                (_) => {

                    IFeatureFilterMetadata metadata = GetFeatureFilterMetadata(filterName, appContextType);

                    if (metadata == null)
                    {
                        return null;
                    }

                    return new ContextualFeatureFilterEvaluator(metadata, appContextType);
                }
            );

            return filter;
        }

        private async void PublishTelemetry(EvaluationEvent evaluationEvent, CancellationToken cancellationToken)
        {
            if (!_telemetryPublishers.Any())
            {
                Logger?.LogWarning("The feature declaration enabled telemetry but no telemetry publisher was registered.");
            }
            else
            {
                foreach (ITelemetryPublisher telemetryPublisher in _telemetryPublishers)
                {
                    await telemetryPublisher.PublishEvent(
                        evaluationEvent,
                        cancellationToken);
                }
            }
        }

        private Variant GetVariantFromVariantDefinition(VariantDefinition variantDefinition)
        {
            IConfigurationSection variantConfiguration = null;

            if (variantDefinition.ConfigurationValue.Exists())
            {
                variantConfiguration = variantDefinition.ConfigurationValue;
            }
            else if (!string.IsNullOrEmpty(variantDefinition.ConfigurationReference))
            {
                if (Configuration == null)
                {
                    Logger?.LogWarning($"Cannot use {nameof(variantDefinition.ConfigurationReference)} as no instance of {nameof(IConfiguration)} is present.");

                    return null;
                }
                else
                {
                    variantConfiguration = Configuration.GetSection(variantDefinition.ConfigurationReference);
                }
            }

            return new Variant()
            {
                Name = variantDefinition.Name,
                Configuration = variantConfiguration
            };
        }
    }
}<|MERGE_RESOLUTION|>--- conflicted
+++ resolved
@@ -348,14 +348,8 @@
                     await sessionManager.SetAsync(evaluationEvent.FeatureDefinition.Name, evaluationEvent.Enabled).ConfigureAwait(false);
                 }
 
-<<<<<<< HEAD
-            if (featureDefinition.Telemetry != null &&
-                featureDefinition.Telemetry.Enabled)
-            {
-                PublishTelemetry(new EvaluationEvent
-=======
-                if (evaluationEvent.FeatureDefinition.TelemetryEnabled)
->>>>>>> bb8565d0
+                if (evaluationEvent.FeatureDefinition.Telemetry != null &&
+                    evaluationEvent.FeatureDefinition.Telemetry.Enabled)
                 {
                     PublishTelemetry(evaluationEvent, cancellationToken);
                 }
@@ -504,53 +498,7 @@
 
             return enabled;
         }
-
-<<<<<<< HEAD
-        private async ValueTask<Variant> GetVariantAsync(string feature, TargetingContext context, bool useContext, CancellationToken cancellationToken)
-        {
-            FeatureDefinition featureDefinition = await GetFeatureDefinition(feature).ConfigureAwait(false);
-
-            if (featureDefinition == null || featureDefinition.Allocation == null || (!featureDefinition.Variants?.Any() ?? false))
-            {
-                return null;
-            }
-
-            VariantDefinition variantDefinition = null;
-
-            bool isFeatureEnabled = await IsEnabledAsync(featureDefinition, context, useContext, cancellationToken).ConfigureAwait(false);
-
-            if (!isFeatureEnabled)
-            {
-                variantDefinition = featureDefinition.Variants.FirstOrDefault((variant) => variant.Name == featureDefinition.Allocation.DefaultWhenDisabled);
-            }
-            else
-            {
-                if (!useContext)
-                {
-                    context = await ResolveTargetingContextAsync(cancellationToken).ConfigureAwait(false);
-                }
-
-                variantDefinition = await GetAssignedVariantAsync(featureDefinition, context, cancellationToken).ConfigureAwait(false);
-            }
-
-            Variant variant = variantDefinition != null ? GetVariantFromVariantDefinition(variantDefinition) : null;
-
-            if (featureDefinition.Telemetry != null &&
-                featureDefinition.Telemetry.Enabled)
-            {
-                PublishTelemetry(new EvaluationEvent
-                {
-                    FeatureDefinition = featureDefinition,
-                    IsEnabled = isFeatureEnabled,
-                    Variant = variant
-                }, cancellationToken);
-            }
-
-            return variant;
-        }
-
-=======
->>>>>>> bb8565d0
+        
         private async ValueTask<FeatureDefinition> GetFeatureDefinition(string feature)
         {
             FeatureDefinition featureDefinition = await _featureDefinitionProvider
