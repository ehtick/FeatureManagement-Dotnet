--- conflicted
+++ resolved
@@ -129,8 +129,14 @@
 
                 //
                 // Underlying IConfigurationSection data is dynamic so latest feature definitions are returned
-<<<<<<< HEAD
-                yield return _definitions.GetOrAdd(featureName, (_) => ReadFeatureDefinition(featureSection));
+                FeatureDefinition definition = _definitions.GetOrAdd(featureName, (_) => ReadFeatureDefinition(featureSection));
+
+                //
+                // Null cache entry possible if someone accesses non-existent flag directly (IsEnabled)
+                if (definition != null)
+                {
+                    yield return definition;
+                }
             }
         }
 
@@ -169,15 +175,6 @@
 
                         Interlocked.Exchange(ref _initialized, 1);
                     }
-=======
-                FeatureDefinition definition = _definitions.GetOrAdd(featureName, (_) => ReadFeatureDefinition(featureSection));
-
-                //
-                // Null cache entry possible if someone accesses non-existent flag directly (IsEnabled)
-                if (definition != null)
-                {
-                    yield return definition;
->>>>>>> f88aec9b
                 }
             }
         }
