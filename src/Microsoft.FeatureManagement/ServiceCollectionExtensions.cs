﻿// Copyright (c) Microsoft Corporation.
// Licensed under the MIT license.
//
using Microsoft.Extensions.Caching.Memory;
using Microsoft.Extensions.Configuration;
using Microsoft.Extensions.DependencyInjection;
using Microsoft.Extensions.DependencyInjection.Extensions;
using Microsoft.Extensions.Logging;
using Microsoft.Extensions.Options;
using Microsoft.FeatureManagement.FeatureFilters;
using Microsoft.FeatureManagement.Telemetry;
using System;
using System.Collections.Generic;
using System.Linq;

namespace Microsoft.FeatureManagement
{
    /// <summary>
    /// Extensions used to add feature management functionality.
    /// </summary>
    public static class ServiceCollectionExtensions
    {
        /// <summary>
        /// Adds singleton <see cref="FeatureManager"/> and other required feature management services.
        /// </summary>
        /// <param name="services">The service collection that feature management services are added to.</param>
        /// <returns>A <see cref="IFeatureManagementBuilder"/> that can be used to customize feature management functionality.</returns>
        /// <exception cref="FeatureManagementException">Thrown if <see cref="FeatureManager"/> has been registered as scoped.</exception>
        public static IFeatureManagementBuilder AddFeatureManagement(this IServiceCollection services)
        {
            if (services.Any(descriptor => descriptor.ServiceType == typeof(IFeatureManager) && descriptor.Lifetime == ServiceLifetime.Scoped))
            {
                throw new FeatureManagementException(
                    FeatureManagementError.Conflict,
                    "Scoped feature management has been registered.");
            }

            services.AddLogging();

            services.AddMemoryCache();

            //
            // Add required services
            services.TryAddSingleton<IFeatureDefinitionProvider, ConfigurationFeatureDefinitionProvider>();

<<<<<<< HEAD
            services.AddSingleton(sp => new FeatureManager(
                            sp.GetRequiredService<IFeatureDefinitionProvider>(),
                            sp.GetRequiredService<IOptions<FeatureManagementOptions>>().Value)
            {
                FeatureFilters = sp.GetRequiredService<IEnumerable<IFeatureFilterMetadata>>(),
                SessionManagers = sp.GetRequiredService<IEnumerable<ISessionManager>>(),
                TelemetryPublishers = sp.GetRequiredService<IOptions<FeatureManagementOptions>>().Value?.TelemetryPublisherFactories?
                    .Select(factory => factory(sp))
                    .ToList() ??
                    Enumerable.Empty<ITelemetryPublisher>(),
                Cache = sp.GetRequiredService<IMemoryCache>(),
                Logger = sp.GetRequiredService<ILoggerFactory>().CreateLogger<FeatureManager>(),
                Configuration = sp.GetService<IConfiguration>(),
                TargetingContextAccessor = sp.GetService<ITargetingContextAccessor>(),
                AssignerOptions = sp.GetRequiredService<IOptions<TargetingEvaluationOptions>>().Value
            });
=======
            services.AddSingleton<IFeatureManager>(sp => 
                new FeatureManager(
                    sp.GetRequiredService<IFeatureDefinitionProvider>(),
                    sp.GetRequiredService<IOptions<FeatureManagementOptions>>().Value)
                    {
                        FeatureFilters = sp.GetRequiredService<IEnumerable<IFeatureFilterMetadata>>(),
                        SessionManagers = sp.GetRequiredService<IEnumerable<ISessionManager>>(),
                        Cache = sp.GetRequiredService<IMemoryCache>(),
                        Logger = sp.GetRequiredService<ILoggerFactory>().CreateLogger<FeatureManager>()
                    });
>>>>>>> f88aec9b

            services.TryAddSingleton<IFeatureManager>(sp => sp.GetRequiredService<FeatureManager>());

            services.TryAddSingleton<IVariantFeatureManager>(sp => sp.GetRequiredService<FeatureManager>());

            services.AddScoped<FeatureManagerSnapshot>();

            services.TryAddScoped<IFeatureManagerSnapshot>(sp => sp.GetRequiredService<FeatureManagerSnapshot>());

            services.TryAddScoped<IVariantFeatureManagerSnapshot>(sp => sp.GetRequiredService<FeatureManagerSnapshot>());

            var builder = new FeatureManagementBuilder(services);
            
            //
            // Add built-in feature filters
            builder.AddFeatureFilter<PercentageFilter>();

            builder.AddFeatureFilter<TimeWindowFilter>(sp =>
                new TimeWindowFilter()
                {
                    Cache = sp.GetRequiredService<IMemoryCache>()
                });

            builder.AddFeatureFilter<ContextualTargetingFilter>();

            return builder;
        }

        /// <summary>
        /// Adds singleton <see cref="FeatureManager"/> and other required feature management services.
        /// The registered <see cref="ConfigurationFeatureDefinitionProvider"/> will use the provided configuration and read from the top level if no "FeatureManagement" section can be found.
        /// </summary>
        /// <param name="services">The service collection that feature management services are added to.</param>
        /// <param name="configuration">A specific <see cref="IConfiguration"/> instance that will be used to obtain feature settings.</param>
        /// <returns>A <see cref="IFeatureManagementBuilder"/> that can be used to customize feature management functionality.</returns>
        public static IFeatureManagementBuilder AddFeatureManagement(this IServiceCollection services, IConfiguration configuration)
        {
            if (configuration == null)
            {
                throw new ArgumentNullException(nameof(configuration));
            }

            services.AddSingleton<IFeatureDefinitionProvider>(sp =>
                new ConfigurationFeatureDefinitionProvider(configuration)
                {
                    RootConfigurationFallbackEnabled = true,
                    Logger = sp.GetRequiredService<ILoggerFactory>().CreateLogger<ConfigurationFeatureDefinitionProvider>()
                });

            return services.AddFeatureManagement();
        }

        /// <summary>
        /// Adds scoped <see cref="FeatureManager"/> and other required feature management services.
        /// </summary>
        /// <param name="services">The service collection that feature management services are added to.</param>
        /// <returns>A <see cref="IFeatureManagementBuilder"/> that can be used to customize feature management functionality.</returns>
        /// <exception cref="FeatureManagementException">Thrown if <see cref="FeatureManager"/> has been registered as singleton.</exception>
        public static IFeatureManagementBuilder AddScopedFeatureManagement(this IServiceCollection services)
        {
            if (services.Any(descriptor => descriptor.ServiceType == typeof(IFeatureManager) && descriptor.Lifetime == ServiceLifetime.Singleton))
            {
                throw new FeatureManagementException(
                    FeatureManagementError.Conflict,
                    "Singleton feature management has been registered.");
            }

            services.AddLogging();

            services.AddMemoryCache();

            //
            // Add required services
            services.TryAddSingleton<IFeatureDefinitionProvider, ConfigurationFeatureDefinitionProvider>();

<<<<<<< HEAD
            services.AddScoped(sp => new FeatureManager(
                            sp.GetRequiredService<IFeatureDefinitionProvider>(),
                            sp.GetRequiredService<IOptions<FeatureManagementOptions>>().Value)
            {
                FeatureFilters = sp.GetRequiredService<IEnumerable<IFeatureFilterMetadata>>(),
                SessionManagers = sp.GetRequiredService<IEnumerable<ISessionManager>>(),
                TelemetryPublishers = sp.GetRequiredService<IOptions<FeatureManagementOptions>>().Value?.TelemetryPublisherFactories?
                    .Select(factory => factory(sp))
                    .ToList() ??
                    Enumerable.Empty<ITelemetryPublisher>(),
                Cache = sp.GetRequiredService<IMemoryCache>(),
                Logger = sp.GetRequiredService<ILoggerFactory>().CreateLogger<FeatureManager>(),
                Configuration = sp.GetService<IConfiguration>(),
                TargetingContextAccessor = sp.GetService<ITargetingContextAccessor>(),
                AssignerOptions = sp.GetRequiredService<IOptions<TargetingEvaluationOptions>>().Value
            });
=======
            services.AddScoped<IFeatureManager>(sp => 
                new FeatureManager(
                    sp.GetRequiredService<IFeatureDefinitionProvider>(),
                    sp.GetRequiredService<IOptions<FeatureManagementOptions>>().Value)
                    {
                        FeatureFilters = sp.GetRequiredService<IEnumerable<IFeatureFilterMetadata>>(),
                        SessionManagers = sp.GetRequiredService<IEnumerable<ISessionManager>>(),
                        Cache = sp.GetRequiredService<IMemoryCache>(),
                        Logger = sp.GetRequiredService<ILoggerFactory>().CreateLogger<FeatureManager>()
                    });
>>>>>>> f88aec9b

            services.TryAddScoped<IFeatureManager>(sp => sp.GetRequiredService<FeatureManager>());

            services.TryAddScoped<IVariantFeatureManager>(sp => sp.GetRequiredService<FeatureManager>());

            services.AddScoped<FeatureManagerSnapshot>();

            services.TryAddScoped<IFeatureManagerSnapshot>(sp => sp.GetRequiredService<FeatureManagerSnapshot>());

            services.TryAddScoped<IVariantFeatureManagerSnapshot>(sp => sp.GetRequiredService<FeatureManagerSnapshot>());

            var builder = new FeatureManagementBuilder(services);

            //
            // Add built-in feature filters
            builder.AddFeatureFilter<PercentageFilter>();

            builder.AddFeatureFilter<TimeWindowFilter>(sp => 
                new TimeWindowFilter()
                {
                    Cache = sp.GetRequiredService<IMemoryCache>()
                });

            builder.AddFeatureFilter<ContextualTargetingFilter>();

            return builder;
        }

        /// <summary>
        /// Adds scoped <see cref="FeatureManager"/> and other required feature management services.
        /// The registered <see cref="ConfigurationFeatureDefinitionProvider"/> will use the provided configuration and read from the top level if no "FeatureManagement" section can be found.
        /// </summary>
        /// <param name="services">The service collection that feature management services are added to.</param>
        /// <param name="configuration">A specific <see cref="IConfiguration"/> instance that will be used to obtain feature settings.</param>
        /// <returns>A <see cref="IFeatureManagementBuilder"/> that can be used to customize feature management functionality.</returns>
        public static IFeatureManagementBuilder AddScopedFeatureManagement(this IServiceCollection services, IConfiguration configuration)
        {
            if (configuration == null)
            {
                throw new ArgumentNullException(nameof(configuration));
            }

            services.AddSingleton<IFeatureDefinitionProvider>(sp =>
                new ConfigurationFeatureDefinitionProvider(configuration)
                {
                    RootConfigurationFallbackEnabled = true,
                    Logger = sp.GetRequiredService<ILoggerFactory>().CreateLogger<ConfigurationFeatureDefinitionProvider>()
                });

            return services.AddScopedFeatureManagement();
        }
    }
}<|MERGE_RESOLUTION|>--- conflicted
+++ resolved
@@ -43,7 +43,6 @@
             // Add required services
             services.TryAddSingleton<IFeatureDefinitionProvider, ConfigurationFeatureDefinitionProvider>();
 
-<<<<<<< HEAD
             services.AddSingleton(sp => new FeatureManager(
                             sp.GetRequiredService<IFeatureDefinitionProvider>(),
                             sp.GetRequiredService<IOptions<FeatureManagementOptions>>().Value)
@@ -60,18 +59,6 @@
                 TargetingContextAccessor = sp.GetService<ITargetingContextAccessor>(),
                 AssignerOptions = sp.GetRequiredService<IOptions<TargetingEvaluationOptions>>().Value
             });
-=======
-            services.AddSingleton<IFeatureManager>(sp => 
-                new FeatureManager(
-                    sp.GetRequiredService<IFeatureDefinitionProvider>(),
-                    sp.GetRequiredService<IOptions<FeatureManagementOptions>>().Value)
-                    {
-                        FeatureFilters = sp.GetRequiredService<IEnumerable<IFeatureFilterMetadata>>(),
-                        SessionManagers = sp.GetRequiredService<IEnumerable<ISessionManager>>(),
-                        Cache = sp.GetRequiredService<IMemoryCache>(),
-                        Logger = sp.GetRequiredService<ILoggerFactory>().CreateLogger<FeatureManager>()
-                    });
->>>>>>> f88aec9b
 
             services.TryAddSingleton<IFeatureManager>(sp => sp.GetRequiredService<FeatureManager>());
 
@@ -147,7 +134,6 @@
             // Add required services
             services.TryAddSingleton<IFeatureDefinitionProvider, ConfigurationFeatureDefinitionProvider>();
 
-<<<<<<< HEAD
             services.AddScoped(sp => new FeatureManager(
                             sp.GetRequiredService<IFeatureDefinitionProvider>(),
                             sp.GetRequiredService<IOptions<FeatureManagementOptions>>().Value)
@@ -164,18 +150,6 @@
                 TargetingContextAccessor = sp.GetService<ITargetingContextAccessor>(),
                 AssignerOptions = sp.GetRequiredService<IOptions<TargetingEvaluationOptions>>().Value
             });
-=======
-            services.AddScoped<IFeatureManager>(sp => 
-                new FeatureManager(
-                    sp.GetRequiredService<IFeatureDefinitionProvider>(),
-                    sp.GetRequiredService<IOptions<FeatureManagementOptions>>().Value)
-                    {
-                        FeatureFilters = sp.GetRequiredService<IEnumerable<IFeatureFilterMetadata>>(),
-                        SessionManagers = sp.GetRequiredService<IEnumerable<ISessionManager>>(),
-                        Cache = sp.GetRequiredService<IMemoryCache>(),
-                        Logger = sp.GetRequiredService<ILoggerFactory>().CreateLogger<FeatureManager>()
-                    });
->>>>>>> f88aec9b
 
             services.TryAddScoped<IFeatureManager>(sp => sp.GetRequiredService<FeatureManager>());
 
